#!/bin/bash
# To run:
#   qsub -M my_email_address -N jobname -v INFILE=input_filename,OUT=output_folder ./run_rf.sh
#PBS -P vy72
#PBS -q normalbw
<<<<<<< HEAD
#PBS -l walltime=24:00:00,mem=12GB,ncpus=28,jobfs=200MB
=======
#PBS -l walltime=24:00:00,mem=160GB,ncpus=56,jobfs=500MB
>>>>>>> 576506e7
#PBS -l other=hyperthread
#PBS -l wd
#PBS -j oe
#PBS -m bae

<<<<<<< HEAD
module purge
=======
>>>>>>> 576506e7
module load openmpi/1.10.2-mt
echo $INFILE
echo $OUT
mpirun ./run $INFILE $OUT
<|MERGE_RESOLUTION|>--- conflicted
+++ resolved
@@ -3,21 +3,14 @@
 #   qsub -M my_email_address -N jobname -v INFILE=input_filename,OUT=output_folder ./run_rf.sh
 #PBS -P vy72
 #PBS -q normalbw
-<<<<<<< HEAD
 #PBS -l walltime=24:00:00,mem=12GB,ncpus=28,jobfs=200MB
-=======
-#PBS -l walltime=24:00:00,mem=160GB,ncpus=56,jobfs=500MB
->>>>>>> 576506e7
 #PBS -l other=hyperthread
 #PBS -l wd
 #PBS -j oe
 #PBS -m bae
 
-<<<<<<< HEAD
 module purge
-=======
->>>>>>> 576506e7
 module load openmpi/1.10.2-mt
 echo $INFILE
 echo $OUT
-mpirun ./run $INFILE $OUT
+mpirun ./run $INFILE $OUT