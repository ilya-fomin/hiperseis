#!/usr/bin/python
"""
Use this script to convert the binary .dat ANU log files into jsons.
"""

from __future__ import print_function
import os
from os.path import split, splitext, join, abspath, basename
import math
import struct
import sys
import json
import logging
import click
import datetime
import glob
from joblib import Parallel, delayed
from obspy import UTCDateTime


logging.basicConfig(
    format='%(levelname) -4s %(filename)s:%(lineno)d %(message)s',
    datefmt='%d-%m-%Y:%H:%M:%S')
log = logging.getLogger(__name__)


# constants
YEAR = datetime.datetime.now().year
VALIDCODES = ["BSN", "FWV", "SPR", "SMM", "SMS", "RCS", "RCE", "UDF", "GPS"]
VALIDSIZES = [4, 22, 4, 4, 10, 24, 24, 24, 60]
SEISTYPES = ["LennartzLE-3DlITE", "GurupCMG-40T", "GuralpCMG-3ESP",
             "TrilliumCompact", "MarkL4", "MarkL4C"]


def test_time_fields(year, month, day, hour, minute, sec):
    try:
        gps_time = datetime.datetime(year=year, month=month, day=day,
                                     hour=hour, minute=minute, second=sec)
        return gps_time.strftime('%d/%m/%Y %H:%M:%S')
    except ValueError:
        return False


def decode_gps(fp, bytes, print_bad_temperture, print_bad_gps, mylat, mylng,
<<<<<<< HEAD
               myalt, clock, battery, temp, seedyear, good_gps, bad_gps, float_time):
=======
               myalt, float_time, clock, battery, temp, seedyear, good_gps,
               bad_gps):
>>>>>>> 82a92623

    block = fp.read(bytes)
    day = struct.unpack('>i', block[0:4])[0]
    month = struct.unpack('>i', block[4:8])[0]
    year = struct.unpack('>i', block[8:12])[0]
    if seedyear is not None:
        good_year = True if abs(year-seedyear) <= 1 else False
    else:
        good_year = True

    hour = struct.unpack('>i', block[12:16])[0]
    minute = struct.unpack('>i', block[16:20])[0]
    sec = struct.unpack('>i', block[20:24])[0]
    lat = struct.unpack('>d', block[24:32])[0]
    lng = struct.unpack('>d', block[32:40])[0]
    alt = struct.unpack('>d', block[40:48])[0]
    clock_error = struct.unpack('>i', block[48:52])[0]
    battery_percent = struct.unpack('>i', block[52:56])[0]
    if battery_percent > 100:
        battery_percent = 0
    temperature = struct.unpack('>i', block[56:60])[0]

    if (temperature < -50) or (temperature > 150):
        if print_bad_temperture:
            log.warning("  @@@@ Bad temperture {} at {}".format(
                temperature, fp.tell()))
        temperature = 0

    strtime = test_time_fields(year, month, day, hour, minute, sec)



    if good_year and strtime:
        good_gps += 1
        mylat.append(lat)
        mylng.append(lng)
        myalt.append(alt)
        clock.append(clock_error)
        battery.append(battery_percent)
        temp.append(temperature)
<<<<<<< HEAD
        float_time.append(UTCDateTime(year=year, month=month, day=day, hour=hour, minute=minute, second=sec).timestamp)
=======
        float_time.append(
            UTCDateTime(year=year, month=month, day=day, hour=hour,
                        minute=minute, second=sec).timestamp)
>>>>>>> 82a92623
    else:
        bad_gps += 1
        bad_time_str = "{}/{}/{} {}:{}:{}".format(day, month, year, hour,
                                                  minute, sec)
        if print_bad_gps:
            log.warning("    !!!GPS BAD TIME {strtime} at {location}".format(
                strtime=bad_time_str, location=fp.tell()))

    return strtime, mylat, mylng, myalt, float_time, clock, battery, temp, \
        good_gps, bad_gps


def decode_bsn(fp, bytes):
    outcome, block = get_block(fp, bytes)
    if outcome >= 1:
        x = struct.unpack('>i', block[0:bytes])
        log.debug("BSN: Board Serial Number: {}".format(x[0]))
        return outcome, x[0]
    else:
        return outcome, None


def decode_spr(fp, bytes):
    outcome, block = get_block(fp, bytes)
    if outcome >= 1:
        x = struct.unpack('>i', block[0:bytes])
        log.debug("SPR: Sample Period: {}".format(x[0]))
        return outcome, x[0]
    else:
        return outcome, None


def decode_sms(fp, bytes):
    x1 = fp.tell()
    outcome, block = get_block(fp, bytes)
    if outcome >= 1:
        x2 = fp.tell()
        x = struct.unpack('>i', block[0:bytes])
        log.debug("SMS: Seismometer No: {}".format(block))
        return outcome, x[0]
    else:
        return outcome, None


def decode_fwv(fp, bytes):
    outcome, block = get_block(fp, bytes)
    if outcome >= 1:
        log.debug("FWV: Firmware Version    :{}".format(block))
        return outcome, block
    else:
        return outcome, None


def decode_smm(fp, bytes):
    outcome, block = get_block(fp, bytes)
    if outcome >= 1:
        x = struct.unpack('>i', block[0:bytes])
        log.debug("SMM: Seismometer Type: {}".format(SEISTYPES[x[0]]))
        return outcome, SEISTYPES[x[0]]
    else:
        return outcome, None


def decode_rcs(fp, bytes):
    outcome, block = get_block(fp, bytes)
    str_start_time = None
    if outcome >= 1:
        try:
            str_start_time = _unpack_time(block)
            log.debug("RCS: RCS Record Start Time: {}".format(str_start_time))
        except:
            str_start_time = 'Bad Recode START Time/RCS time'
            log.warning(str_start_time)

    return outcome, str_start_time


def decode_rce(fp, bytes):
    outcome, block = get_block(fp, bytes)
    str_stop_time = None
    if outcome >= 1:
        try:
            str_stop_time = _unpack_time(block)
            log.debug("RCE: Record END Time: {}".format(str_stop_time))
        except ValueError:
            str_stop_time = 'Bad Recode END Time/RCE time'
            log.warning(str_stop_time)

    return outcome, str_stop_time


def _unpack_time(block):
    x = struct.unpack('>i', block[0:4])
    year = x[0]
    x = struct.unpack('>i', block[4:8])
    days = x[0]
    x = struct.unpack('>i', block[8:12])
    hours = x[0]
    x = struct.unpack('>i', block[12:16])
    minutes = x[0]
    x = struct.unpack('>i', block[16:20])
    secs = x[0]
    x = struct.unpack('>i', block[20:24])
    usec = x[0]
    start_time = datetime.datetime(year, 1, 1)
    start_time += datetime.timedelta(days=days - 1,
                                     hours=hours,
                                     minutes=minutes,
                                     seconds=secs,
                                     microseconds=usec)
    return start_time.strftime('%d/%m/%Y %H:%M:%S:%f')


def decode_udf(fp, bytes):
    outcome, block = get_block(fp, bytes)
    str_udf_time = None
    if outcome >= 1:
        try:
            str_udf_time = _unpack_time(block)
            log.debug("UDF: GPS UPDATE FAILED Time: {}".format(str_udf_time))
        except ValueError:
            str_udf_time = "   !!!UDF BAD TIME at {}".format(fp.tell())
            log.warning(str_udf_time)

    return outcome, str_udf_time


def print_bad_strings(bad_strs, bad_strs_pos, bad_str_id):
    log.warning("BAD_STRINGS DUMP")
    log.warning("      string   file-pos")
    for i in range(bad_str_id):
        for k in range(len(bad_strs[i])):
            log.debug(bad_strs[i][k])
        sys.stdout.write(str(bad_strs_pos[i]))


def decode_message(outcome, size):
    if outcome == -1:
        log.warning(" *** IOERROR in reading file")
    elif outcome == 0:
        log.warning(" *** End of File reached")
    else:
        log.warning(" Requested {size} bytes. Only {outcome} bytes were "
                    "available".format(size=size, outcome=outcome))


def get_block(fp, bytes):
    try:
        block = fp.read(bytes)
        # ids = struct.unpack('{}s'.format(bytes), block[0:bytes])
        # print(ids, 'in get block')
        if len(block) > 0:
            return len(block), block
        elif len(block) < bytes:
            return -2, None
        else:
            return 0, None
    except IOError:
        return -1, None


def try_recover_file(fp, x1):
    # rewind the file o last correct code postion + 3 bytes
    fp.seek(3, 1)
    valid_code = 0
    while valid_code < 1:
        x2 = fp.tell()
        outcome, block = get_block(fp, 1)
        if outcome < 1:
            return outcome
        if block[0] == 'B':
            outcome, block = get_block(fp, 2)
            if outcome < 1:
                return outcome
            if block[0] == 'S' and block[1] == 'N':
                valid_code = 1
        elif block[0] == 'U':
            outcome, block = get_block(fp, 2)
            if outcome < 1:
                return outcome
            if block[0] == 'D' and block[1] == 'F':
                valid_code = 1
        elif block[0] == 'G':
            outcome, block = get_block(fp, 2)
            if outcome < 1:
                return outcome
            if block[0] == 'P' and block[1] == 'S':
                valid_code = 1
        elif block[0] == 'F':
            outcome, block = get_block(fp, 2)
            if outcome < 0:
                return outcome
            if block[0] == 'W' and block[1] == 'V':
                valid_code = 1
        elif block[0] == 'S':
            outcome, block = get_block(fp, 1)
            if outcome < 1:
                return -1
            if block[0] == 'P':
                outcome, block = get_block(fp, 1)
                if outcome < 1:
                    return outcome
                if block[0] == 'R':
                    valid_code = 1
            elif block[0] == 'M':
                outcome, block = get_block(fp, 2)
                if outcome < 0:
                    return outcome
                if block[0] == 'S' or block[0] == 'M':
                    valid_code = 1
        elif block[0] == 'R':
            outcome, block = get_block(fp, 1)
            if outcome < 1:
                return outcome
            if block[0] == 'C':
                outcome, block = get_block(fp, 1)
                if outcome < 1:
                    return outcome
                if block[0] == 'S' or block[0] == 'E':
                    valid_code = 1
    fp.seek(-3, 1)
    return (10)


def cal_median_value(mylist):
    loclist = sorted(mylist)
    if len(loclist) % 2 == 1:  # odd num of values
        val_lower = loclist[(len(loclist) + 1) / 2 - 1]
        val_upper = val_lower
    else:
        val_lower = loclist[len(loclist) / 2 - 1]
        val_upper = loclist[len(loclist) / 2]
    return val_lower, val_upper


def cal_statistic(mylist):
    if len(mylist) < 1:
        return (-9999, -9999)
    mean = sum(mylist) / len(mylist)
    total = 0
    for i in range(len(mylist)):
        val = mylist[i] - mean
        total = total + (val * val)
    degree = len(mylist) - 1
    valsqr = total / degree
    val = math.sqrt(valsqr)
    return (mean, val)


def set_bit(value, bit):
    value = (value | (1 << bit))
    return value


def test_fileformat_start(fp):
    blk = []
    recstring = ""
    mseedheader = 1
    blk = fp.read(20)
    if len(blk) < 20:
        log.warning("Failed to read first 20 chars")
        mseedheader = -1
        return mseedheader, recstring
    recstring = str(blk[0:5])
    if not recstring.isdigit():
        mseedheader = 0
    if not blk[6] == 'D':
        mseedheader = 0
    if not blk[7] == ' ':
        mseedheader = 0
    # rewind the file
    fp.seek(0, 0)
    return mseedheader, blk


@click.command()
@click.option('-b', '--bad_gps',
              default=False, type=bool, help='Print bad gps info')
@click.option('-u', '--gps_update',
              default=False, type=bool, help='Print the gps update info')
@click.option('-i', '--id_str',
              default=False, type=bool, help='Print bad id strings')
@click.option('-t', '--temperature',
              default=False, type=bool, help='Print bad temperature info')
@click.option('-a', '--all_print',
              default=False, type=bool, help='Print all')
@click.option('-y', '--year',
              default=YEAR,
              type=click.IntRange(2000, YEAR+1),
              help='Gpsyear. max(Gpsyear - year) == 1')
@click.option('-o', '--output_dir',
              default=None,
              type=click.Path(writable=True, file_okay=False),
              help='Output dir name. If no output dir is provided, \n'
                   'input dir will be used.')
@click.option('-v', '--verbosity',
              type=click.Choice(['DEBUG', 'INFO', 'WARNING', 'ERROR']),
              default='INFO', help='Level of logging')
@click.argument('datfile', type=click.Path(exists=True))
def anulog(datfile, bad_gps, id_str, gps_update,
           temperature, all_print, year, output_dir, verbosity):
    """Program to display contents of the logfile <datfile>.dat"""

    # if a dir if provided, get all .dat files from that dir
    log.setLevel(level=verbosity)
    if os.path.isdir(datfile):
        datfiles = glob.glob(os.path.join(datfile, '*.dat'))
    else:  # otherwise if file if provided
        assert os.path.isfile(datfile)
        datfiles = [datfile]

    # n_jobs=-1 uses all cpus
    dicts = Parallel(n_jobs=-1)(delayed(decode_anulog)(
        d, bad_gps, id_str, gps_update, temperature, all_print, year)
                               for d in datfiles)

    # use input dir as default output dir
    basedir = os.path.abspath(output_dir) if output_dir \
        else os.path.split(datfiles[0])[0]

    if not os.path.exists(basedir):
        log.info('Supplied output dir does not exist. It will be created.')
        os.makedirs(basedir)

    for d, dd in zip(datfiles, dicts):
        output_file = join(basedir, splitext(basename(d))[0]) + '.json'
        json.dump(dd, open(output_file, 'w'))


def decode_anulog(datfile, bad_gps=False, id_str=False, gps_update=False,
<<<<<<< HEAD
                  temperature=False, all_print=False, year=YEAR):
=======
                  temperature=False, all_print=False, year=None):
>>>>>>> 82a92623
    """
    Parameters
    ----------
    datfile: str or file pointer
        path to the binary datafile that needs to be converted
    bad_gps: bool, optional, default False
        whether to report problems in data conversion during processing
    id_str: bool, optional, default False
        whether to report problematic id strings during processing
    gps_update:
    temperature: bool, optional
        whether to report temperature conversion problems during processing
    all_print: bool, optional
        whether to print all log messages
    year: int, optional
        optional GPS year, max(Gpsyear - year) == 1
    Returns
    -------
    out_d: dict
        dictionary containing all the log data

    """

    # if a file path is sent instead of a file pointer
    if os.path.isfile(datfile):
        log.info('Converting {datfile} to json/dict'.format(
            datfile=os.path.split(datfile)[1]))
        datfile = open(datfile, 'r')

    gps_update_failed = 0
    bad_str_id = 0
    recoder_restarted_pos = []
    good_gps_count = 0
    bad_gps_count = 0
    flagmarker = int(0)
    float_time = []
    mylat = []
    mylng = []
    myalt = []
    clock = []
    battery = []
    temp = []
    bad_strs = []
    bad_strs_pos = []
    print_bad_gps = bad_gps
    print_gps_update = gps_update
    print_badid_update = id_str
    print_bad_temperture = temperature
    if all_print:
        print_badid_update = True
        print_gps_update = True
        print_bad_gps = True
        print_bad_temperture = True
    loop_counter = 0
    # quick test of first lines
    headertest, recstr = test_fileformat_start(datfile)
    if headertest < 0:
        datfile.close()
        sys.exit(100)
    elif headertest == 1:
<<<<<<< HEAD
        pass
        # print("********* WARNNING WARNINIG")
        # print("********* WARNNING WARNNING Indication first 8 chars match "
        #       "a minseed file -->", recstr)
        # print("********* WARNNING WARNNING")
=======
        log.debug("Indication first 8 chars match "
                    "a minseed file --> {}".format(recstr))
        log.debug("********* WARNNING WARNNING")
>>>>>>> 82a92623
    out_d = {}
    for v in VALIDCODES:
        out_d[v] = 'Not Read or Not available'
    while True:
        file_postion = datfile.tell()
        strtime = ""
        try:
            block = datfile.read(3)
            if len(block) < 3:
                break
        except IOError:
            break
        (ids) = struct.unpack('3s', block[0:3])
        id_str = ids[0]

        if str(id_str) == 'BSN':
            recoder_restarted_pos.append(file_postion)
            if not (flagmarker & 0x0001):
<<<<<<< HEAD
                pass
                # print("######################################################")
                # print("   Seedyear was ", year,
                #       "                    To change use -y year option")
                # print("START OF RECORDER\n")
            else:
                # print("GPS  TOTAL    ", good_gps_count + bad_gps_count)
                # print("Good          ", good_gps_count)
                # print("Bad           ", bad_gps_count)
                # print("UPDATE FAILED ", gps_update_failed)
=======
                log.debug("Seedyear was {year}. To change use -y year "
                         "option".format(year=year))
                log.debug("START OF RECORDER\n")
            else:
                log.debug("GPS  TOTAL    ", good_gps_count + bad_gps_count)
                log.debug("Good          ", good_gps_count)
                log.debug("Bad           ", bad_gps_count)
                log.debug("UPDATE FAILED ", gps_update_failed)
>>>>>>> 82a92623
                good_gps_count = 0
                bad_gps_count = 0
                gps_update_failed = 0
                fault = 'RECORDER RESTARTED OR EXCHANGED'
<<<<<<< HEAD
                # print("**** {} *******************".format(fault))
=======
                log.debug("**** {} *******************".format(fault))
>>>>>>> 82a92623
            outcome, out_d[id_str] = decode_bsn(datfile, 4)

            if outcome < 1:
                decode_message(outcome, 4)
                break
            loop_counter = 0
            flagmarker = set_bit(flagmarker, 0)

        elif id_str == 'SPR':
            flagmarker = set_bit(flagmarker, 2)
            outcome, out_d[id_str] = decode_spr(datfile, 4)
            if outcome < 1:
                decode_message(outcome, 4)
                break
            loop_counter = 0

        elif id_str == 'SMM':
            flagmarker = set_bit(flagmarker, 3)
            outcome, out_d[id_str] = decode_smm(datfile, 4)
            if outcome < 1:
                decode_message(outcome, 4)
                break
            loop_counter = 0

        elif id_str == 'FWV':
            flagmarker = set_bit(flagmarker, 1)
            outcome, out_d[id_str] = decode_fwv(datfile, 22)
            if outcome < 1:
                decode_message(outcome, 22)
                break
            loop_counter = 0

        elif id_str == 'SMS':
            flagmarker = set_bit(flagmarker, 4)
            outcome, out_d[id_str] = decode_sms(datfile, 4)
            if outcome < 1:
                decode_message(outcome, 4)
                break
            loop_counter = 0

        elif id_str == 'RCS':
            flagmarker = set_bit(flagmarker, 5)
            outcome, out_d[id_str] = decode_rcs(datfile, 24)

            if outcome < 1:
                decode_message(outcome, 24)
                break
            loop_counter = 0

        elif id_str == 'RCE':
            flagmarker = set_bit(flagmarker, 6)
            outcome, out_d[id_str] = decode_rce(datfile, 24)
            if outcome < 1:
                decode_message(outcome, 24)
                break
            loop_counter = 0

        elif id_str == 'UDF':
            flagmarker = set_bit(flagmarker, 7)
            outcome, out_d[id_str] = decode_udf(datfile, 24)
            if outcome < 1:
                decode_message(outcome, 24)
                break
            gps_update_failed = gps_update_failed + 1
            loop_counter = 0

        elif id_str == 'GPS':
            flagmarker = set_bit(flagmarker, 8)
            strtime, mylat, mylng, myalt, float_time, clock, battery, temp, \
            good_gps_count, bad_gps_count = \
                decode_gps(datfile, 60, print_bad_temperture, print_bad_gps,
<<<<<<< HEAD
                           mylat, mylng, myalt, clock, battery, temp, year,
                           good_gps_count, bad_gps_count, float_time)
=======
                           mylat, mylng, myalt, float_time, clock, battery,
                           temp, year, good_gps_count, bad_gps_count)
>>>>>>> 82a92623
            if strtime:
                if (not strtime[1] == 0) and (not strtime[2] == 0) and \
                        (not strtime[2] == 0):
                    if print_gps_update == 1:
                        log.debug("GPS UPDATED {}".format(strtime))
            loop_counter = 0
        else:
            bad_str_id = bad_str_id + 1
            bad_strs.append(id_str)
            bad_strs_pos.append(file_postion)
            if loop_counter == 3:
                datfile.close()
                sys.exit(1)

            outcome = try_recover_file(datfile, file_postion)
            if outcome < 0:
<<<<<<< HEAD
                # print("Error reading file")
                pass
            elif outcome == 0:
                # print("End of File reached")
                break
            loop_counter = loop_counter + 1
    # print("GPS:  TOTAL      Good        Bad      Update failed")
    # print("     ", good_gps_count + bad_gps_count, "     ",
    #       good_gps_count, "      ", bad_gps_count,
    #       "       ", gps_update_failed)
    # print("BAD_STR_ID\'S  ", bad_str_id)
=======
                log.error("Error reading file")
            elif outcome == 0:
                log.debug("End of File reached")
                break
            loop_counter = loop_counter + 1
    log.debug("GPS:\tTOTAL\tGood\tBad\tUpdate failed")
    log.debug("\t\t{}\t{}\t{}\t{}".format(good_gps_count+bad_gps_count,
                                          good_gps_count,
                                          bad_gps_count,
                                          gps_update_failed))
    log.debug("BAD_STR_ID\'S {}".format(bad_str_id))
>>>>>>> 82a92623
    mean, val = cal_statistic(mylat)
    strlat = str('%.5f' % mean) + " +/- " + str('%.5f' % val)
    mean, val = cal_statistic(mylng)
    strlng = str('%.5f' % mean) + " +/- " + str('%.5f' % val)
    mean, val = cal_statistic(myalt)
    stralt = str('%d' % mean) + " +/- " + str('%d' % val)
    if good_gps_count > 0:
<<<<<<< HEAD
        # print("GEO COORDS")
        # print("       MEANS VALS:   ", strlat, "  ", strlng, "   ", stralt)
=======
        log.debug(" GEO COORDS")
        log.debug(" MEANS VALS: {strlat}, {strlng}, {stralt}".format(
            strlat=strlat, strlng=strlng, stralt=stralt))
>>>>>>> 82a92623
        val1, val2 = cal_median_value(mylat)
        median_lat = (val1 + val2) / 2.0
        val1, val2 = cal_median_value(mylng)
        median_lng = (val1 + val2) / 2.0
        val1, val2 = cal_median_value(myalt)
        median_alt = (val1 + val2) / 2.0
<<<<<<< HEAD
        # print("      MEDIAN VALS:", '   %.5f' % median_lat, "              ",
        #       '%.5f' % median_lng, "               ", '%.2f' % median_alt)
    # print("##################################################################")
=======
        log.debug(" MEDIAN VALS: {0:.5f} {0:.5f} {0:.5f}".format(
                  median_lat, median_lng, median_alt))
>>>>>>> 82a92623
    if print_badid_update == 1:
        print_bad_strings(bad_strs, bad_strs_pos, bad_str_id)
    restarts = len(recoder_restarted_pos)
    if restarts > 0:
        if not recoder_restarted_pos[0] == 0:
<<<<<<< HEAD
            pass
            # print("Hit of corruption at start of file. The BSN entry")
            # print("is not at the start of the file ")
        if restarts > 1:
            # print("WARNING File ", datfile, " restarted!. Marks at location ")
            for i in range(1, restarts):
                pass
                # print(i, ":     ", recoder_restarted_pos[i], " byte")
=======
            log.error("Hit of corruption at start of file. The BSN entry")
            log.error("is not at the start of the file ")
        if restarts > 1:
            log.debug("File {datfile} restarted!. Marks at "
                        "location".format(datfile=datfile))
            for i in range(1, restarts):
                log.debug(i, ":     ", recoder_restarted_pos[i], " byte")
>>>>>>> 82a92623

    # the 2 allowed values for flagmarker!!!
    # x1 = 0xb111111101
    # x2 = 0xb111111111
    #
    # if not flagmarker == x1 and not flagmarker == x2:
    #     print("LOGFILE HAS MISSING FLAGS:")
    # TODO: fix flagmarker check
    """
        Those are really large hex numbers (760495542529 and 760495542545). 
        I have not seens the flagmaker equal 383, 447 (later being when 'UDF' 
        flag is present) 
        """
<<<<<<< HEAD
    # for i in range(0, 9):
    #     x = (1 << i)
    #     if not (flagmarker & x):
    #         if i == 0:
    #             print("  Board Serial Number          NOT RECORDED")
    #         elif i == 1:
    #             print("  Firmware Version Number      NOT RECORDED")
    #         elif i == 2:
    #             print("  Sample Rate                  NOT RECORDED")
    #         elif i == 3:
    #             print("  Seismometer Type             NOT RECORDED")
    #         elif i == 4:
    #             print("  Seismometer Serial Number    NOT RECORDED")
    #         elif i == 5:
    #             print("  Record Start Time            NOT RECORDED")
    #         elif i == 6:
    #             print("  Record End Time              NOT RECORDED")
    #         elif i == 8:
    #             print("  Gps Updates                  NOT RECORDED")
    datfile.close()
    out_d['GPS'] = {'LOCK_TIME': float_time, 'ALTITUDE': myalt, 'LATITUDE': mylat, 'LONGITUDE': mylng,
                    'CLOCK': clock, 'BATTERY': battery, 'TEMPERATURE': temp}
=======
    for i in range(0, 9):
        x = (1 << i)
        if not (flagmarker & x):
            if i == 0:
                log.debug("  Board Serial Number          NOT RECORDED")
            elif i == 1:
                log.debug("  Firmware Version Number      NOT RECORDED")
            elif i == 2:
                log.debug("  Sample Rate                  NOT RECORDED")
            elif i == 3:
                log.debug("  Seismometer Type             NOT RECORDED")
            elif i == 4:
                log.debug("  Seismometer Serial Number    NOT RECORDED")
            elif i == 5:
                log.debug("  Record Start Time            NOT RECORDED")
            elif i == 6:
                log.debug("  Record End Time              NOT RECORDED")
            elif i == 8:
                log.debug("  Gps Updates                  NOT RECORDED")
    datfile.close()
    out_d['GPS'] = {'ALTITUDE': myalt, 'LATITUDE': mylat, 'LONGITUDE': mylng,
                    'CLOCK': clock, 'BATTERY': battery, 'TEMPERATURE': temp,
                    'LOCK_TIME': float_time}
>>>>>>> 82a92623
    return out_d


if __name__ == '__main__':
    anulog()<|MERGE_RESOLUTION|>--- conflicted
+++ resolved
@@ -42,12 +42,8 @@
 
 
 def decode_gps(fp, bytes, print_bad_temperture, print_bad_gps, mylat, mylng,
-<<<<<<< HEAD
-               myalt, clock, battery, temp, seedyear, good_gps, bad_gps, float_time):
-=======
                myalt, float_time, clock, battery, temp, seedyear, good_gps,
                bad_gps):
->>>>>>> 82a92623
 
     block = fp.read(bytes)
     day = struct.unpack('>i', block[0:4])[0]
@@ -78,8 +74,6 @@
 
     strtime = test_time_fields(year, month, day, hour, minute, sec)
 
-
-
     if good_year and strtime:
         good_gps += 1
         mylat.append(lat)
@@ -88,13 +82,9 @@
         clock.append(clock_error)
         battery.append(battery_percent)
         temp.append(temperature)
-<<<<<<< HEAD
-        float_time.append(UTCDateTime(year=year, month=month, day=day, hour=hour, minute=minute, second=sec).timestamp)
-=======
         float_time.append(
             UTCDateTime(year=year, month=month, day=day, hour=hour,
                         minute=minute, second=sec).timestamp)
->>>>>>> 82a92623
     else:
         bad_gps += 1
         bad_time_str = "{}/{}/{} {}:{}:{}".format(day, month, year, hour,
@@ -425,11 +415,7 @@
 
 
 def decode_anulog(datfile, bad_gps=False, id_str=False, gps_update=False,
-<<<<<<< HEAD
-                  temperature=False, all_print=False, year=YEAR):
-=======
                   temperature=False, all_print=False, year=None):
->>>>>>> 82a92623
     """
     Parameters
     ----------
@@ -490,17 +476,9 @@
         datfile.close()
         sys.exit(100)
     elif headertest == 1:
-<<<<<<< HEAD
-        pass
-        # print("********* WARNNING WARNINIG")
-        # print("********* WARNNING WARNNING Indication first 8 chars match "
-        #       "a minseed file -->", recstr)
-        # print("********* WARNNING WARNNING")
-=======
         log.debug("Indication first 8 chars match "
                     "a minseed file --> {}".format(recstr))
         log.debug("********* WARNNING WARNNING")
->>>>>>> 82a92623
     out_d = {}
     for v in VALIDCODES:
         out_d[v] = 'Not Read or Not available'
@@ -519,18 +497,6 @@
         if str(id_str) == 'BSN':
             recoder_restarted_pos.append(file_postion)
             if not (flagmarker & 0x0001):
-<<<<<<< HEAD
-                pass
-                # print("######################################################")
-                # print("   Seedyear was ", year,
-                #       "                    To change use -y year option")
-                # print("START OF RECORDER\n")
-            else:
-                # print("GPS  TOTAL    ", good_gps_count + bad_gps_count)
-                # print("Good          ", good_gps_count)
-                # print("Bad           ", bad_gps_count)
-                # print("UPDATE FAILED ", gps_update_failed)
-=======
                 log.debug("Seedyear was {year}. To change use -y year "
                          "option".format(year=year))
                 log.debug("START OF RECORDER\n")
@@ -539,16 +505,11 @@
                 log.debug("Good          ", good_gps_count)
                 log.debug("Bad           ", bad_gps_count)
                 log.debug("UPDATE FAILED ", gps_update_failed)
->>>>>>> 82a92623
                 good_gps_count = 0
                 bad_gps_count = 0
                 gps_update_failed = 0
                 fault = 'RECORDER RESTARTED OR EXCHANGED'
-<<<<<<< HEAD
-                # print("**** {} *******************".format(fault))
-=======
                 log.debug("**** {} *******************".format(fault))
->>>>>>> 82a92623
             outcome, out_d[id_str] = decode_bsn(datfile, 4)
 
             if outcome < 1:
@@ -620,13 +581,8 @@
             strtime, mylat, mylng, myalt, float_time, clock, battery, temp, \
             good_gps_count, bad_gps_count = \
                 decode_gps(datfile, 60, print_bad_temperture, print_bad_gps,
-<<<<<<< HEAD
-                           mylat, mylng, myalt, clock, battery, temp, year,
-                           good_gps_count, bad_gps_count, float_time)
-=======
                            mylat, mylng, myalt, float_time, clock, battery,
                            temp, year, good_gps_count, bad_gps_count)
->>>>>>> 82a92623
             if strtime:
                 if (not strtime[1] == 0) and (not strtime[2] == 0) and \
                         (not strtime[2] == 0):
@@ -643,19 +599,6 @@
 
             outcome = try_recover_file(datfile, file_postion)
             if outcome < 0:
-<<<<<<< HEAD
-                # print("Error reading file")
-                pass
-            elif outcome == 0:
-                # print("End of File reached")
-                break
-            loop_counter = loop_counter + 1
-    # print("GPS:  TOTAL      Good        Bad      Update failed")
-    # print("     ", good_gps_count + bad_gps_count, "     ",
-    #       good_gps_count, "      ", bad_gps_count,
-    #       "       ", gps_update_failed)
-    # print("BAD_STR_ID\'S  ", bad_str_id)
-=======
                 log.error("Error reading file")
             elif outcome == 0:
                 log.debug("End of File reached")
@@ -667,7 +610,6 @@
                                           bad_gps_count,
                                           gps_update_failed))
     log.debug("BAD_STR_ID\'S {}".format(bad_str_id))
->>>>>>> 82a92623
     mean, val = cal_statistic(mylat)
     strlat = str('%.5f' % mean) + " +/- " + str('%.5f' % val)
     mean, val = cal_statistic(mylng)
@@ -675,43 +617,22 @@
     mean, val = cal_statistic(myalt)
     stralt = str('%d' % mean) + " +/- " + str('%d' % val)
     if good_gps_count > 0:
-<<<<<<< HEAD
-        # print("GEO COORDS")
-        # print("       MEANS VALS:   ", strlat, "  ", strlng, "   ", stralt)
-=======
         log.debug(" GEO COORDS")
         log.debug(" MEANS VALS: {strlat}, {strlng}, {stralt}".format(
             strlat=strlat, strlng=strlng, stralt=stralt))
->>>>>>> 82a92623
         val1, val2 = cal_median_value(mylat)
         median_lat = (val1 + val2) / 2.0
         val1, val2 = cal_median_value(mylng)
         median_lng = (val1 + val2) / 2.0
         val1, val2 = cal_median_value(myalt)
         median_alt = (val1 + val2) / 2.0
-<<<<<<< HEAD
-        # print("      MEDIAN VALS:", '   %.5f' % median_lat, "              ",
-        #       '%.5f' % median_lng, "               ", '%.2f' % median_alt)
-    # print("##################################################################")
-=======
         log.debug(" MEDIAN VALS: {0:.5f} {0:.5f} {0:.5f}".format(
                   median_lat, median_lng, median_alt))
->>>>>>> 82a92623
     if print_badid_update == 1:
         print_bad_strings(bad_strs, bad_strs_pos, bad_str_id)
     restarts = len(recoder_restarted_pos)
     if restarts > 0:
         if not recoder_restarted_pos[0] == 0:
-<<<<<<< HEAD
-            pass
-            # print("Hit of corruption at start of file. The BSN entry")
-            # print("is not at the start of the file ")
-        if restarts > 1:
-            # print("WARNING File ", datfile, " restarted!. Marks at location ")
-            for i in range(1, restarts):
-                pass
-                # print(i, ":     ", recoder_restarted_pos[i], " byte")
-=======
             log.error("Hit of corruption at start of file. The BSN entry")
             log.error("is not at the start of the file ")
         if restarts > 1:
@@ -719,7 +640,6 @@
                         "location".format(datfile=datfile))
             for i in range(1, restarts):
                 log.debug(i, ":     ", recoder_restarted_pos[i], " byte")
->>>>>>> 82a92623
 
     # the 2 allowed values for flagmarker!!!
     # x1 = 0xb111111101
@@ -733,30 +653,6 @@
         I have not seens the flagmaker equal 383, 447 (later being when 'UDF' 
         flag is present) 
         """
-<<<<<<< HEAD
-    # for i in range(0, 9):
-    #     x = (1 << i)
-    #     if not (flagmarker & x):
-    #         if i == 0:
-    #             print("  Board Serial Number          NOT RECORDED")
-    #         elif i == 1:
-    #             print("  Firmware Version Number      NOT RECORDED")
-    #         elif i == 2:
-    #             print("  Sample Rate                  NOT RECORDED")
-    #         elif i == 3:
-    #             print("  Seismometer Type             NOT RECORDED")
-    #         elif i == 4:
-    #             print("  Seismometer Serial Number    NOT RECORDED")
-    #         elif i == 5:
-    #             print("  Record Start Time            NOT RECORDED")
-    #         elif i == 6:
-    #             print("  Record End Time              NOT RECORDED")
-    #         elif i == 8:
-    #             print("  Gps Updates                  NOT RECORDED")
-    datfile.close()
-    out_d['GPS'] = {'LOCK_TIME': float_time, 'ALTITUDE': myalt, 'LATITUDE': mylat, 'LONGITUDE': mylng,
-                    'CLOCK': clock, 'BATTERY': battery, 'TEMPERATURE': temp}
-=======
     for i in range(0, 9):
         x = (1 << i)
         if not (flagmarker & x):
@@ -780,7 +676,6 @@
     out_d['GPS'] = {'ALTITUDE': myalt, 'LATITUDE': mylat, 'LONGITUDE': mylng,
                     'CLOCK': clock, 'BATTERY': battery, 'TEMPERATURE': temp,
                     'LOCK_TIME': float_time}
->>>>>>> 82a92623
     return out_d
 
 
